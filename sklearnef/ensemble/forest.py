"""
This module gathers sklearnefs forest-based methods, including unsupervised (density)
and semi-supervised trees. Only single output problems are handled.
"""

# Authors: Oskar Maier <oskar.maier@googlemail.com>
#
# Licence: BSD 3 clause !TODO: Change

from __future__ import division

from warnings import warn

import numpy as np
from scipy.stats import itemfreq

from sklearn.utils import check_array, compute_sample_weight
from sklearn.utils.validation import check_is_fitted
from sklearn.ensemble.forest import ForestClassifier
from sklearn.externals import six
from sklearn.externals.joblib import Parallel, delayed
from sklearn.tree._tree import DTYPE
from sklearn.ensemble.base import _partition_estimators

from ..tree import (SemiSupervisedDecisionTreeClassifier,
                    DensityTree)

__all__ = ["DensityForest",
           "SemiSupervisedRandomForestClassifier"]

def _parallel_helper(obj, methodname, *args, **kwargs):
    """Private helper to workaround Python 2 pickle limitations"""
    return getattr(obj, methodname)(*args, **kwargs)

class BaseDensityForest(ForestClassifier):
    r"""Base class for density forests.
    
    Main difference to ForestClassifier is that methods
    such as pdf() and cdf() are supported and always a
    single output assumed.
    
    Warning: This class should not be used directly.
    Use derived classes instead.
    """
    def fit(self, X, y, sample_weight=None):
        """Fit estimator.

        Parameters
        ----------
        X : array-like, shape = [n_samples, n_features]
            The training input samples whose density distribution to estimate.
            Internally, it will be converted to ``dtype=np.float32``.
            
        y : array-like, shape = [n_samples]
            The target values (class labels in classification).

        sample_weight : array-like, shape = [n_samples] or None
            Sample weights. If None, then samples are equally weighted. Splits
            that would create child nodes with net zero or negative weight are
            ignored while searching for a split in each node. In the case of
            classification, splits are also ignored if they would result in any
            single class carrying a negative weight in either child node.

        Returns
        -------
        self : object
            Returns self.

        """
        X = check_array(X, accept_sparse=False, order='C')
        return ForestClassifier.fit(self, X, y, sample_weight=sample_weight)
    
    def predict(self, X):
        X = check_array(X, accept_sparse=False, order='C')
        return ForestClassifier.predict(self, X)
    
    def predict_proba(self, X):
        X = check_array(X, accept_sparse=False, order='C')
        return ForestClassifier.predict_proba(self, X)
    
    def pdf(self, X):
        r"""Probability density function of the learned distributions.

        The learned probability density function (PDF) of an input sample is computed
        as the mean PDF-response of all trees in the forests.

        Parameters
        ----------
        X : array-like of shape = [n_samples, n_features]
            The input samples. Internally, it will be converted to
            ``dtype=np.float32``. No sparse matrixes allowed.

        Returns
        -------
        p : array of length n_samples
            The responses of the PDF for all input samples.
        """
        return self._condense_parallel(X, 'pdf')
    
    def cdf(self, X):
        r"""Cumulative density function of the learned distributions.

        The learned cumulative density function (CDF) of an input sample is computed
        as the mean CDF-response of all trees in the forests.

        Parameters
        ----------
        X : array-like of shape = [n_samples, n_features]
            The input samples. Internally, it will be converted to
            ``dtype=np.float32``. No sparse matrixes allowed.

        Returns
        -------
        p : array of length n_samples
            The responses of the CDF for all input samples.
        """
        return self._condense_parallel(X, 'cdf')
    
    
    
    def _condense_parallel(self, X, function):
        r"""Runs a function of the trees in parallel and condenses the results."""
        check_is_fitted(self, 'n_outputs_')

        # Check data
        X = check_array(X, dtype=DTYPE, accept_sparse=False, order='C')
        
        # Assign chunk of trees to jobs
        n_jobs, n_trees, starts = _partition_estimators(self.n_estimators,
                                                        self.n_jobs)
        
        # Parallel loop
        all_res = Parallel(n_jobs=n_jobs, verbose=self.verbose,
                           backend="threading")(
            delayed(_parallel_helper)(e, function, X, check_input=False)
            for e in self.estimators_)
        # Reduce
        res = all_res[0]
        
        # Single output assumed
        for j in range(1, len(all_res)):
            res += all_res[j]
        
        res /= len(self.estimators_)
        
        return res

class DensityForest(BaseDensityForest):
    """A forest based density estimator.

    A random forest is a meta estimator that fits a number of density trees
    on various sub-samples of the dataset and use averaging to improve the
    smoothness, predictive accuracy and to control over-fitting.

    Parameters
    ----------
    n_estimators : integer, optional (default=10)
        The number of trees in the forest.

    max_features : int, float, string or None, optional (default="auto")
        The number of features to consider when looking for the best split:

        - If int, then consider `max_features` features at each split.
        - If float, then `max_features` is a percentage and
          `int(max_features * n_features)` features are considered at each
          split.
        - If "auto", then `max_features=sqrt(n_features)`.
        - If "sqrt", then `max_features=sqrt(n_features)`.
        - If "log2", then `max_features=log2(n_features)`.
        - If None, then `max_features=n_features`.

        Note: the search for a split does not stop until at least one
        valid partition of the node samples is found, even if it requires to
        effectively inspect more than ``max_features`` features.
        Note: this parameter is tree-specific.
    
    min_improvement : float (default=0)
        The minimum improvement a split must exhibit to be considered adequate.
        One of the strongest parameters for controlling over-fitting in density
        trees.

    max_depth : integer or None, optional (default=None)
        The maximum depth of the tree. If None, then nodes are expanded until
        all leaves are pure or until all leaves contain less than
        min_samples_split samples.
        Ignored if ``max_leaf_nodes`` is not None.
        Note: this parameter is tree-specific.

    min_samples_split : integer, optional (default=2)
        The minimum number of samples required to split an internal node.
        Note: this parameter is tree-specific.

    min_samples_leaf : integer, optional (default=1)
        The minimum number of samples in newly created leaves.  A split is
        discarded if after the split, one of the leaves would contain less then
        ``min_samples_leaf`` samples.
        Note: this parameter is tree-specific.

    min_weight_fraction_leaf : float, optional (default=0.)
        The minimum weighted fraction of the input samples required to be at a
        leaf node.
        Note: this parameter is tree-specific.

    max_leaf_nodes : int or None, optional (default=None)
        Grow trees with ``max_leaf_nodes`` in best-first fashion.
        Best nodes are defined as relative reduction in impurity.
        If None then unlimited number of leaf nodes.
        If not None then ``max_depth`` will be ignored.
        Note: this parameter is tree-specific.

    bootstrap : boolean, optional (default=True)
        Whether bootstrap samples are used when building trees.

    n_jobs : integer, optional (default=1)
        The number of jobs to run in parallel for both `fit` and `predict`.
        If -1, then the number of jobs is set to the number of cores.

    random_state : int, RandomState instance or None, optional (default=None)
        If int, random_state is the seed used by the random number generator;
        If RandomState instance, random_state is the random number generator;
        If None, the random number generator is the RandomState instance used
        by `np.random`.

    verbose : int, optional (default=0)
        Controls the verbosity of the tree building process.

    warm_start : bool, optional (default=False)
        When set to ``True``, reuse the solution of the previous call to fit
        and add more estimators to the ensemble, otherwise, just fit a whole
        new forest.

    Attributes
    ----------
    estimators\_ : list of DecisionTreeClassifier
        The collection of fitted sub-estimators.

    feature_importances\_ : array of shape = [n_features]
        The feature importances (the higher, the more important the feature).

    References
    ----------

    .. [1] A. Criminisi, J. Shotton and E. Konukoglu, "Decision Forests: A 
           Unified Framework for Classification, Regression, Density
           Estimation, Manifold Learning and Semi-Supervised Learning",
           Foundations and Trends(r) in Computer Graphics and Vision, Vol. 7,
           No. 2-3, pp 81-227, 2012.

    See also
    --------
    DensityTree
    """    
    def __init__(self,
                 n_estimators=10,
                 criterion="unsupervised",
                 max_depth=None,
                 min_samples_split=2,
                 min_samples_leaf=None,
                 min_weight_fraction_leaf=0.,
                 max_features="auto",
                 max_leaf_nodes=None,
                 min_improvement=0.,
                 bootstrap=True,
                 oob_score=False,
                 n_jobs=1,
                 random_state=None,
                 verbose=0,
                 warm_start=False,
                 class_weight=None):
        super(DensityForest, self).__init__(
            base_estimator=DensityTree(),
            n_estimators=n_estimators,
            estimator_params=("criterion", "max_depth", "min_samples_split",
                              "min_samples_leaf", "min_weight_fraction_leaf",
                              "max_features", "max_leaf_nodes", "min_improvement",
                              "random_state"),
            bootstrap=bootstrap,
            oob_score=oob_score,
            n_jobs=n_jobs,
            random_state=random_state,
            verbose=verbose,
            warm_start=warm_start,
            class_weight=class_weight)

        self.criterion = criterion
        self.max_depth = max_depth
        self.min_samples_split = min_samples_split
        self.min_samples_leaf = min_samples_leaf
        self.min_weight_fraction_leaf = min_weight_fraction_leaf
        self.max_features = max_features
        self.max_leaf_nodes = max_leaf_nodes
        self.min_improvement = min_improvement

    def fit(self, X, y=None, sample_weight=None):
        """Fit estimator.

        Parameters
        ----------
        X : array-like, shape = [n_samples, n_features]
            The training input samples whose density distribution to estimate.
            Internally, it will be converted to ``dtype=np.float32``.
            
        y : None
            Not used, kept only for interface conformity reasons.            
            
        sample_weight : array-like, shape = [n_samples] or None
            Sample weights. If None, then samples are equally weighted. Splits
            that would create child nodes with net zero or negative weight are
            ignored while searching for a split in each node. In the case of
            classification, splits are also ignored if they would result in any
            single class carrying a negative weight in either child node.

        Returns
        -------
        self : object
            Returns self.

        """
        return BaseDensityForest.fit(self, X, y, sample_weight=sample_weight)

class SemiSupervisedRandomForestClassifier(BaseDensityForest):
    """A forest based semi-supervised classifier.

    A random forest is a meta estimator that fits a number of semi-supervised
    trees on various sub-samples of the dataset and use averaging to improve
    the smoothness, predictive accuracy and to control over-fitting.

    Parameters
    ----------
    n_estimators : integer, optional (default=10)
        The number of trees in the forest.

    max_features : int, float, string or None, optional (default="auto")
        The number of features to consider when looking for the best split:

        - If int, then consider `max_features` features at each split.
        - If float, then `max_features` is a percentage and
          `int(max_features * n_features)` features are considered at each
          split.
        - If "auto", then `max_features=sqrt(n_features)`.
        - If "sqrt", then `max_features=sqrt(n_features)`.
        - If "log2", then `max_features=log2(n_features)`.
        - If None, then `max_features=n_features`.

        Note: the search for a split does not stop until at least one
        valid partition of the node samples is found, even if it requires to
        effectively inspect more than ``max_features`` features.
        Note: this parameter is tree-specific.
        
    supervised_weight: float, optional (default=0.5)
        Factor balancing the supervised against the un-supervised measures of
        split quality. A value of `1.0` would mean to consider only the
        labelled samples, a value of `0.0` would equal a density tree.
        Note that a clean value of `1.0` is not allowed, at it would lead
        to non max-margin splits. Please use the original `sklearn`
        `RandomForestClassifier` for that effect.
        Note: this parameter is tree-specific.
        
    min_improvement : float (default=0)
        The minimum improvement a split must exhibit to be considered adequate.
        One of the strongest parameters for controlling over-fitting in density
        trees.
        
    transduction_method: string, optional (default='fast')
        Allows to selected between a 'best' performing, but slower and a
        'fast' transduction method.
        
    !TODO: Implement this to be applied during the forest only, to avoid costly re-
    computation?
    !TODO: At least one labelled samples must be provided.
        
    unsupervised_transformation: string, object or None, optional (default='scale')
        Transformation method for the un-supervised samples (their split
        quality measure requires features of equal scale). Choices are:
            - 'scale', in which case the `StandardScaler` is employed.
            - Any object which implements the fit() and transform() methods.
            - None, in which the user is responsible for data normalization.

    max_depth : integer or None, optional (default=None)
        The maximum depth of the tree. If None, then nodes are expanded until
        all leaves are pure or until all leaves contain less than
        min_samples_split samples.
        Ignored if ``max_leaf_nodes`` is not None.
        Note: this parameter is tree-specific.

    min_samples_split : integer, optional (default=2)
        The minimum number of samples required to split an internal node.
        Note: this parameter is tree-specific.

    min_samples_leaf : int or None, optional (default=None)
        The minimum number of samples required to be at a leaf node. Must be
        at least as high as the number of features in the training set. If None,
        set to the number of features at training time.
        Note: this parameter is tree-specific.

    min_weight_fraction_leaf : float, optional (default=0.)
        The minimum weighted fraction of the input samples required to be at a
        leaf node.
        Note: this parameter is tree-specific.

    max_leaf_nodes : int or None, optional (default=None)
        Grow trees with ``max_leaf_nodes`` in best-first fashion.
        Best nodes are defined as relative reduction in impurity.
        If None then unlimited number of leaf nodes.
        If not None then ``max_depth`` will be ignored.
        Note: this parameter is tree-specific.

    bootstrap : boolean, optional (default=True)
        Whether bootstrap samples are used when building trees.

    n_jobs : integer, optional (default=1)
        The number of jobs to run in parallel for both `fit` and `predict`.
        If -1, then the number of jobs is set to the number of cores.

    random_state : int, RandomState instance or None, optional (default=None)
        If int, random_state is the seed used by the random number generator;
        If RandomState instance, random_state is the random number generator;
        If None, the random number generator is the RandomState instance used
        by `np.random`.

    verbose : int, optional (default=0)
        Controls the verbosity of the tree building process.

    warm_start : bool, optional (default=False)
        When set to ``True``, reuse the solution of the previous call to fit
        and add more estimators to the ensemble, otherwise, just fit a whole
        new forest.

    Attributes
    ----------
    estimators\_ : list of DecisionTreeClassifier
        The collection of fitted sub-estimators.

    feature_importances\_ : array of shape = [n_features]
        The feature importances (the higher, the more important the feature).
        
    transduced_proba\_ : array of shape = [n_unlabelled_samples, n_classes]
        Transduced label probabilities for the unlabelled
        portion of the training set.
        
    transduced_labels\_ : array of shape = [n_features]
        Transduced labels for the unlabelled portion of the
        training set.

    References
    ----------

    .. [1] A. Criminisi, J. Shotton and E. Konukoglu, "Decision Forests: A 
           Unified Framework for Classification, Regression, Density
           Estimation, Manifold Learning and Semi-Supervised Learning",
           Foundations and Trends(r) in Computer Graphics and Vision, Vol. 7,
           No. 2-3, pp 81-227, 2012.

    See also
    --------
    SemiSupervisedDecisionTreeClassifier
    """
    def __init__(self,
                 n_estimators=10,
                 criterion="semisupervised",
                 max_depth=None,
                 min_samples_split=2,
                 min_samples_leaf=None,
                 min_weight_fraction_leaf=0.,
                 max_features="auto",
                 max_leaf_nodes=None,
                 supervised_weight=.5,
                 min_improvement=0,
                 transduction_method='fast',
                 bootstrap=True,
                 oob_score=False,
                 n_jobs=1,
                 random_state=None,
                 verbose=0,
                 warm_start=False,
                 class_weight=None,
                 unsupervised_transformation='scale'):
        super(SemiSupervisedRandomForestClassifier, self).__init__(
            base_estimator=SemiSupervisedDecisionTreeClassifier(),
            n_estimators=n_estimators,
            estimator_params=("criterion", "max_depth", "min_samples_split",
                              "min_samples_leaf", "min_weight_fraction_leaf",
                              "max_features", "max_leaf_nodes",
                              "random_state", "supervised_weight",
                              "min_improvement", 
                              "unsupervised_transformation",
                              "transduction_method"),
            bootstrap=bootstrap,
            oob_score=oob_score,
            n_jobs=n_jobs,
            random_state=random_state,
            verbose=verbose,
            warm_start=warm_start,
            class_weight=class_weight)
 
        self.criterion = criterion
        self.max_depth = max_depth
        self.min_samples_split = min_samples_split
        self.min_samples_leaf = min_samples_leaf
        self.min_weight_fraction_leaf = min_weight_fraction_leaf
        self.max_features = max_features
        self.max_leaf_nodes = max_leaf_nodes
        self.supervised_weight = supervised_weight
        self.min_improvement = min_improvement
        self.unsupervised_transformation = unsupervised_transformation
        self.transduction_method = transduction_method
          
    @property
    def transduced_labels_(self):
        """Return the transduced labels for the unlabelled portion of the
        training set.

        Returns
        -------
        transduced_labels_ : array, shape = [n_unlabelled_samples]
        """
        proba = self.transduced_proba_
        return self.classes_.take(np.argmax(proba, axis=1), axis=0)
        
    @property
    def transduced_proba_(self):
        """Return the transduced label probabilities for the unlabelled
        portion of the training set.

        Returns
        -------
        transduced_proba_ : array, shape = [n_unlabelled_samples, n_classes]
        """
        if self.estimators_ is None or len(self.estimators_) == 0:
            raise ValueError("Estimator not fitted, "
                             "call `fit` before `transduced_proba_`.")
        
        # get transduced labels (1 based)
        transduced_labels = np.dstack([est.transduced_labels_ for est in self.estimators_])[0]
<<<<<<< HEAD
    
        for cid, czidx in zip(self.classes_, classes_zero_based): # convert to a zero-based index ordering
            transduced_labels[cid == transduced_labels] = czidx
        transduced_labels = transduced_labels.astype(np.int)
            
        frequencies = [np.bincount(tl) for tl in transduced_labels] # zero-based label count
        frequencies = np.asarray([np.pad(fr[1:], (0, self.n_classes_ - fr.shape[0] + 1), mode='constant') for fr in frequencies]) # padd to equal length, removing first (unsupervised) class
        #frequencies = np.asarray([np.pad(fr, (0, self.n_classes_ - fr.shape[0]), mode='constant') for fr in frequencies]) # padd to equal length
        
=======
        # convert to 0 based
        transduced_labels -= 1
        # count occurrences
        frequencies = np.asarray([np.bincount(tl, minlength=self.n_classes_) for tl in transduced_labels.astype(np.int)])
        # convert to probabilities
>>>>>>> f3450b9f
        proba = frequencies / float(self.n_estimators)
        
        return proba
              
    def _validate_y_class_weight(self, y):
        y = np.copy(y)
        expanded_class_weight = None
   
        if self.class_weight is not None:
            y_original = np.copy(y)
   
        self.classes_ = []
        self.n_classes_ = []
   
        for k in range(self.n_outputs_):
            classes_k, y[:, k] = np.unique(y[:, k], return_inverse=True)
            # remove smallest label (assuming that always same (i.e. smallest) over all n_outputs and consistent)
            self.classes_.append(classes_k[1:])
            self.n_classes_.append(classes_k.shape[0] - 1)
   
        if self.class_weight is not None:
            valid_presets = ('auto', 'subsample')
            if isinstance(self.class_weight, six.string_types):
                if self.class_weight not in valid_presets:
                    raise ValueError('Valid presets for class_weight include '
                                     '"auto" and "subsample". Given "%s".'
                                     % self.class_weight)
                if self.warm_start:
                    warn('class_weight presets "auto" or "subsample" are '
                         'not recommended for warm_start if the fitted data '
                         'differs from the full dataset. In order to use '
                         '"auto" weights, use compute_class_weight("auto", '
                         'classes, y). In place of y you can use a large '
                         'enough sample of the full training set target to '
                         'properly estimate the class frequency '
                         'distributions. Pass the resulting weights as the '
                         'class_weight parameter.')
   
            if self.class_weight != 'subsample' or not self.bootstrap:
                if self.class_weight == 'subsample':
                    class_weight = 'auto'
                else:
                    class_weight = self.class_weight
                expanded_class_weight = compute_sample_weight(class_weight,
                                                              y_original)
   
        return y, expanded_class_weight
<|MERGE_RESOLUTION|>--- conflicted
+++ resolved
@@ -532,23 +532,11 @@
         
         # get transduced labels (1 based)
         transduced_labels = np.dstack([est.transduced_labels_ for est in self.estimators_])[0]
-<<<<<<< HEAD
-    
-        for cid, czidx in zip(self.classes_, classes_zero_based): # convert to a zero-based index ordering
-            transduced_labels[cid == transduced_labels] = czidx
-        transduced_labels = transduced_labels.astype(np.int)
-            
-        frequencies = [np.bincount(tl) for tl in transduced_labels] # zero-based label count
-        frequencies = np.asarray([np.pad(fr[1:], (0, self.n_classes_ - fr.shape[0] + 1), mode='constant') for fr in frequencies]) # padd to equal length, removing first (unsupervised) class
-        #frequencies = np.asarray([np.pad(fr, (0, self.n_classes_ - fr.shape[0]), mode='constant') for fr in frequencies]) # padd to equal length
-        
-=======
         # convert to 0 based
         transduced_labels -= 1
         # count occurrences
         frequencies = np.asarray([np.bincount(tl, minlength=self.n_classes_) for tl in transduced_labels.astype(np.int)])
         # convert to probabilities
->>>>>>> f3450b9f
         proba = frequencies / float(self.n_estimators)
         
         return proba
