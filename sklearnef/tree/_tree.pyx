--- conflicted
+++ resolved
@@ -179,23 +179,16 @@
 
     cdef double node_impurity(self) nogil:
         """Compute the impurity of the current node."""
-<<<<<<< HEAD
-=======
         # NOTE: The builders call this function only once for the first node.
-        #       Therefore it is possible to compute a dedicated cov her for
+        #       Therefore it is possible to compute a dedicated cov here for
         #       single use.
-        cdef SIZE_t start = self.start
-        cdef SIZE_t X_stride = self.X_stride
-        cdef SIZE_t n_node_samples = self.n_node_samples
->>>>>>> ecad64cc
+
         cdef double entropy = 0.0
         
         self.covr.compute_covariance_matrix()
         entropy = self.covr.logdet()
         
         return entropy
-    
-        # init cov (using X and samples and n_node_samples and start)
 
     cdef void children_impurity(self, double* impurity_left,
                                 double* impurity_right) nogil:
